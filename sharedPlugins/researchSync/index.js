--- conflicted
+++ resolved
@@ -1,27 +1,16 @@
-const fs     = require('fs');
+const fs = require('fs');
 const needle = require("needle");
 
-<<<<<<< HEAD
-function format_tech(tech) {
-    return `${!!tech.researched} at level ${tech.level}`
-}
-
-
-=======
->>>>>>> 773a2c41
+
 class ResearchSync {
-    constructor(slaveConfig, messageInterface, extras = {}) {
-        this.config           = slaveConfig;
+    constructor(slaveConfig, messageInterface, extras = {}){
+        this.config = slaveConfig;
         this.messageInterface = messageInterface;
-<<<<<<< HEAD
         this.functions = {
             dumpResearch: this.loadFunc("dumpResearch.lua"),
 			enableResearch: this.loadFunc("enableResearch.lua"),
             updateProgress: this.loadFunc("updateProgress.lua")
         }
-=======
-        this.functions        = this.loadFunctions();
->>>>>>> 773a2c41
 
         this.research = {};
         this.prev_research = {};
@@ -30,7 +19,6 @@
         )
     }
 
-<<<<<<< HEAD
     initial_request_own_data(callback) {
         const url = `${this.config.masterIP}:${this.config.masterPort}/api/getSlaveMeta`
         const data = {
@@ -47,6 +35,14 @@
                 console.error(err)
                 return
             }
+            if (res.statusCode === 404) {
+                console.log('researchSync: slave is not registered yet. Delaying for 5 secs')
+                setTimeout(
+                    () => this.initial_request_own_data(callback),
+                    5000
+                )
+                return
+            }
             if (res.statusCode !== 200) {
                 console.log(`Can't get own slave data:`)
                 console.error(`status code ${res.statusCode}, ${res.body}`)
@@ -55,17 +51,9 @@
             techs = JSON.parse(techs)
             if (typeof techs.research === 'object')
                 this.research = techs.research
+            console.log('researchSync: techs imported from master')
             callback()
         })
-=======
-        setInterval(
-            () => {
-                this.pollResearch();
-                setTimeout(this.doSync.bind(this), 5000);
-            },
-            extras.researchSyncPollInterval || 30000
-        );
->>>>>>> 773a2c41
     }
 
     setup_sync_task(extras) {
@@ -78,23 +66,10 @@
         setTimeout(this.request_cluster_data.bind(this), 2000);
     }
 
-<<<<<<< HEAD
     request_cluster_data() {
         const slaves_data_url = `${this.config.masterIP}:${this.config.masterPort}/api/slaves`
         needle.get(slaves_data_url, this.sync_researches.bind(this))
     }
-=======
-    doSync() {
-        needle.get(this.config.masterIP + ':' + this.config.masterPort + '/api/slaves', (err, resp, slaveData) => {
-            if (err) {
-                this.messageInterface("Unable to post JSON master/api/slaves, master might be unreachable");
-                return false;
-            }
-            if (resp.statusCode !== 200) {
-                this.messageInterface("got error when calling slaves", resp.statusCode, resp.body);
-                return;
-            }
->>>>>>> 773a2c41
 
     sync_researches(err, resp, slaves_data) {
         if (err) {
@@ -106,13 +81,13 @@
             return;
         }
 
-<<<<<<< HEAD
         slaves_data = Object.values(slaves_data)
         slaves_data = slaves_data.filter(
             slave_data => slave_data.unique !== this.config.unique.toString()
                 && slave_data.meta && slave_data.meta.research
         )
 
+        this.clear_contribution_to_researched_techs()
         let cluster_techs = this.get_cluster_techs(slaves_data)
         this.recount_cluster_research_progress(slaves_data, cluster_techs)
 
@@ -129,6 +104,7 @@
             password: this.config.clientPassword,
             meta: {research: this.research}
         }, {headers: {'x-access-token': this.config.masterAuthToken}, json: true}, function (err, resp) {
+            // it doesn't get called
             if (err)
                 console.error(err)
             else
@@ -136,123 +112,44 @@
         });
     }
 
+    clear_contribution_to_researched_techs() {
+        // if between updates tech was researched
+        if (!this.prev_research)
+            return
+        for (let [name, research] of Object.entries(this.research)) {
+            let researched
+            if (research.infinite)
+                researched = this.prev_research[name].level < research.level
+            else
+                researched = this.prev_research[name].researched < research.researched
+
+            if (researched)
+                research.contribution = 0
+        }
+    }
+
     get_cluster_techs(slavesData) {
-        let researches = {}
+        let cluster_techs = {}
         for (let slave_data of slavesData) {
             let node_researches = slave_data.meta.research
-            for (let [name, research] of Object.entries(node_researches)) {
-                if (isNaN(research.researched) || isNaN(research.level))
+            for (let [name, node_tech] of Object.entries(node_researches)) {
+                if (isNaN(node_tech.researched) || isNaN(node_tech.level) || isNaN(node_tech.infinite))
                     continue
 
-                if (researches[name]) {
-                    if (researches[name].researched === 0) {
-                        researches[name].researched = research.researched
-=======
-            Object.keys(slaveData).forEach(instanceKey => {
-                if (slaveData[instanceKey].unique === this.config.unique.toString()) {
-                    return;
-                }
-                if (!slaveData[instanceKey].hasOwnProperty('meta')
-                    || !slaveData[instanceKey].meta.hasOwnProperty('research')
-                ) {
-                    return;
-                }
-                let researchList = slaveData[instanceKey].meta.research;
-                if (researchList) {
-                    Object.keys(researchList).forEach(researchName => {
-                        if (
-                            isNaN(researchList[researchName].researched)
-                            || isNaN(researchList[researchName].level)
-                            || isNaN(researchList[researchName].infinite))
-                        {
-                            return;
-                        }
-                        if (needResearch.hasOwnProperty(researchName)) {
-                            if (
-                                needResearch[researchName].infinite === 1
-                                && needResearch[researchName].level < parseInt(researchList[researchName].level)
-                            ) {
-                                needResearch[researchName].level = parseInt(researchList[researchName].level);
-                            } else if (
-                                needResearch[researchName].researched === 0
-                                && parseInt(researchList[researchName].researched) === 1
-                            ) {
-                                needResearch[researchName].researched = 1
-                            }
-                        } else {
-                            needResearch[researchName] = {
-                                researched: parseInt(researchList[researchName].researched),
-                                level     : parseInt(researchList[researchName].level),
-                                infinite  : parseInt(researchList[researchName].infinite)
-                            };
-                        }
-                    });
-                }
-            });
-
-            let difference = this.filterResearchDiff(this.research, needResearch);
-
-            let count = Object.keys(difference).length;
-            let counter = 1;
-            Object.keys(difference).forEach((key) => {
-                if (this.research[key]) {
-                    let command = this.functions.enableResearch;
-                    while (command.includes("{tech_name}")) {
-                        command = command.replace("{tech_name}", key);
-                        command = command.replace("{tech_researched}", difference[key].researched);
-                        command = command.replace("{tech_level}", difference[key].level);
-                        command = command.replace("{tech_infinite}", difference[key].infinite);
-                        command = command.replace("{notify}", count > 1 || count === counter ? 'false' : 'true');
-                    }
-                    this.messageInterface(command);
-                    let log_message = '';
-                    if (difference[key].infinite === 1) {
-                        log_message = 'Unlocking infinite research ' + key + 'at level ' + this.research[key].level;
-                    }  else {
-                        log_message = 'Unlocking research ' + key;
-                    }
-                    console.log(log_message);
-                    this.messageInterface(log_message);
-                    this.research[key] = difference[key];
-                    ++counter;
-                }
-            });
-
-            needle.post(this.config.masterIP + ':' + this.config.masterPort + '/api/editSlaveMeta', {
-                instanceID: this.config.unique,
-                password  : this.config.clientPassword,
-                meta      : {research: this.research}
-            }, {headers: {'x-access-token': this.config.masterAuthToken}}, function (err, resp) {
-                // success?
-            });
-        });
-    }
-
-    filterResearchDiff(localResearch, remoteResearch) {
-        let diff = {};
-        Object.keys(localResearch).forEach((key) => {
-            if (remoteResearch.hasOwnProperty(key)) {
-                if (
-                    (localResearch[key].infinite === 0 && localResearch[key].researched === 0 && remoteResearch[key].researched === 1)
-                    ||
-                    (localResearch[key].infinite === 1 && localResearch[key].level < remoteResearch[key].level)
-                ) {
-                    if (!isNaN(remoteResearch[key].researched) && !isNaN(remoteResearch[key].level) && !isNaN(remoteResearch[key].infinite)) {
-                        diff[key] = {researched: remoteResearch[key].researched, level: remoteResearch[key].level, infinite: remoteResearch[key].infinite};
->>>>>>> 773a2c41
-                    }
-                    if (researches[name].level < research.level) {
-                        researches[name].level = research.level
+                if (cluster_techs[name]) {
+                    if (cluster_techs[name].infinite === 1 && cluster_techs[name].level < node_tech.level) {
+                        cluster_techs[name].level = node_tech.level
+                    } else if (node_tech.researched > cluster_techs[name].researched) {
+                        cluster_techs[name].researched = 1
                     }
                 } else {
-                    researches[name] = research
+                    cluster_techs[name] = node_tech
                 }
             }
         }
-        return researches
-    }
-
-<<<<<<< HEAD
+        return cluster_techs
+    }
+
     recount_cluster_research_progress(slaves_data, cluster_researches) {
         for (let [name, research] of Object.entries(cluster_researches))
             research.progress = this.research[name].contribution
@@ -283,10 +180,14 @@
             if (isNaN(cluster_researches[key].researched) || isNaN(cluster_researches[key].level))
                 continue
 
-            if (cluster_researches[key].researched > local_researches[key].researched
-                || cluster_researches[key].level > local_researches[key].level) {
+            let researched
+            if (local_researches[key].infinite)
+                researched = local_researches[key].level < cluster_researches[key].level
+            else
+                researched = local_researches[key].researched < cluster_researches[key].researched
+
+            if (researched)
                 result[key] = cluster_researches[key]
-            }
         }
         return result;
     }
@@ -306,22 +207,26 @@
     }
 
     research_technologies(to_research) {
+        for (let name of Object.keys(to_research))
+            if (!this.research[name])
+                delete to_research[name]
+
+        const notify = Object.keys(to_research).length === 1
         for (let [name, tech] of Object.entries(to_research)) {
-            if (!this.research[name])
-                continue
             this.research[name].contribution = 0
             this.research[name].progress = null
             let command = this.functions.enableResearch;
             command = command.replace(/{tech_name}/g, name);
             command = command.replace(/{tech_researched}/g, tech.researched);
             command = command.replace(/{tech_level}/g, tech.level);
+            command = command.replace(/{tech_infinite}/g, tech.infinite);
+            command = command.replace(/{notify}/g, notify);
             this.messageInterface(command);
-            console.log(
-                `Unlocking ${name}: ${format_tech(tech)}, was ${format_tech(this.research[name])}`
-            );
-            this.messageInterface(
-                `Unlocking research: ${name} with research state ${format_tech(tech)}`
-            );
+            let log_message = tech.infinite
+                ? `Unlocking infinite research ${name} at level ${this.research[name].level}`
+                : `Unlocking research ${name}`
+            console.log(log_message);
+            this.messageInterface(log_message);
             this.research[name] = tech;
         }
     }
@@ -335,7 +240,6 @@
                 progress = 'nil'
             let command = this.functions.updateProgress
             command = command.replace(/{tech_name}/g, name)
-
             command = command.replace(/{last_check_progress}/g, progress)
             command = command.replace(/{new_progress}/g, tech.progress)
             this.messageInterface(command);
@@ -365,8 +269,9 @@
         return command;
     }
     scriptOutput(data) {
-        let [name, researched, level, progress] = data.split(":")
-        researched = +(researched === 'true');
+        let [name, researched, level, progress, infinite] = data.split(":")
+        researched = +(researched === 'true')
+        infinite = +(infinite === 'true')
         level = parseInt(level);
         if (progress === 'nil')
             progress = null
@@ -382,13 +287,15 @@
                 level: null,
                 progress: null,
                 contribution: 0,
+                infinite,
             }
         }
         this.research[name] = {
             researched,
             level,
             progress,
-            contribution: this.prev_research[name].contribution
+            contribution: this.prev_research[name].contribution,
+            infinite
         }
         if (this.prev_research[name].progress && this.research[name].progress) {
             // this.prev_research[name].progress gets updated to overall cluster progress
@@ -399,31 +306,6 @@
         if (Math.abs(this.research[name].contribution) < Number.EPSILON * 1000) {
             // if contribution should be 0 but because of floating-point precision is e.g. 2.2564e-18
             this.research[name].contribution = 0
-=======
-    loadFunctions() {
-        return {
-            dumpResearch  : this.loadFunc("dumpResearch.lua"),
-            enableResearch: this.loadFunc("enableResearch.lua"),
-        };
-    }
-
-    loadFunc(path) {
-        return fs.readFileSync("sharedPlugins/researchSync/" + path, 'utf-8').replace(/\r?\n|\r/g, ' ');
-    }
-
-    scriptOutput(data) {
-        let kv         = data.split(":");
-        let name       = kv[0];
-        let researched = ('true' !== kv[1]
-            ? 0
-            : 1);
-        let level      = parseInt(kv[2]);
-        let infinite   = ('true' !== kv[3]
-            ? 0
-            : 1);
-        if (!isNaN(level) && !isNaN(researched)) {
-            this.research[name] = {researched: researched, level: level, infinite: infinite};
->>>>>>> 773a2c41
         }
     }
 }

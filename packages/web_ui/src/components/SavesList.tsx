--- conflicted
+++ resolved
@@ -151,11 +151,7 @@
 						autoFocus
 						showSearch
 						filterOption={(input, option) => (
-<<<<<<< HEAD
-							(option?.title.toLowerCase().indexOf(input.toLowerCase()) ?? -1) >= 0
-=======
-							(option?.title!.toLowerCase().indexOf(input.toLowerCase())??-1) >= 0
->>>>>>> 79c1a2dc
+							(option?.title!.toLowerCase().indexOf(input.toLowerCase()) ?? -1) >= 0
 						)}
 					>
 						{[...instances.values()].filter(

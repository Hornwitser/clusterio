--- conflicted
+++ resolved
@@ -742,17 +742,12 @@
 
 	static addAppRoutes(app: Application, pluginInfos: any[]) {
 		app.use((req: Request, res: Response, next) => {
-<<<<<<< HEAD
 			const startNs = process.hrtime.bigint();
-=======
-			let startNs = process.hrtime.bigint();
->>>>>>> 735faf4b
 			stream.finished(res, () => {
 				let routePath = "static";
 				if (req.route && req.route.path) {
 					routePath = req.route.path;
 				}
-<<<<<<< HEAD
 				const endNs = process.hrtime.bigint();
 				const durationMs = (Number(endNs - startNs) / 1e6);
 				endpointDurationSummary.labels(routePath).observe(durationMs / 1e3);
@@ -770,10 +765,6 @@
 						query: req.query,
 					},
 				});
-=======
-				let endNs = process.hrtime.bigint();
-				endpointDurationSummary.labels(routePath).observe(Number(endNs - startNs) / 1e9);
->>>>>>> 735faf4b
 			});
 			next();
 		});
